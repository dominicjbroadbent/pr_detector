--- conflicted
+++ resolved
@@ -83,11 +83,7 @@
     
     # Return the similarity
     return pairwise_similarity[0, 1]
-<<<<<<< HEAD
 
-=======
-    
->>>>>>> dc83dc65
 def similarity_subset(input_data_path, output_data_path, threshold = 0.8, return_ = False):
     """Function to load data consisting of two columns, the first containing old company blurbs
     the second containing new blurbs, work out their similarity and return a new data file consisting 
